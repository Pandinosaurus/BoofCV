/*
 * Copyright (c) 2011, Peter Abeles. All Rights Reserved.
 *
 * This file is part of BoofCV (http://www.boofcv.org).
 *
 * Licensed under the Apache License, Version 2.0 (the "License");
 * you may not use this file except in compliance with the License.
 * You may obtain a copy of the License at
 *
 *   http://www.apache.org/licenses/LICENSE-2.0
 *
 * Unless required by applicable law or agreed to in writing, software
 * distributed under the License is distributed on an "AS IS" BASIS,
 * WITHOUT WARRANTIES OR CONDITIONS OF ANY KIND, either express or implied.
 * See the License for the specific language governing permissions and
 * limitations under the License.
 */

package boofcv.alg.feature.detect.interest;

import boofcv.abst.feature.detect.extract.GeneralFeatureDetector;
import boofcv.abst.feature.detect.interest.InterestPointDetector;
import boofcv.alg.feature.detect.ImageCorruptPanel;
import boofcv.alg.feature.detect.intensity.HessianBlobIntensity;
import boofcv.core.image.ConvertBufferedImage;
import boofcv.factory.feature.detect.interest.FactoryBlobDetector;
import boofcv.factory.feature.detect.interest.FactoryCornerDetector;
import boofcv.factory.feature.detect.interest.FactoryInterestPoint;
import boofcv.factory.feature.detect.interest.FactoryInterestPointAlgs;
import boofcv.gui.ProcessInput;
import boofcv.gui.SelectAlgorithmImagePanel;
import boofcv.gui.feature.FancyInterestPointRender;
import boofcv.gui.image.ImagePanel;
import boofcv.gui.image.ShowImages;
import boofcv.io.image.ImageListManager;
import boofcv.struct.image.ImageBase;
import boofcv.struct.image.ImageFloat32;
import georegression.struct.point.Point2D_F64;

import javax.swing.*;
import java.awt.*;
import java.awt.image.BufferedImage;

/**
 * Displays a window showing the selected corner-laplace features across different scale spaces.
 *
 * @author Peter Abeles
 */
public class DetectFeaturePointApp<T extends ImageBase, D extends ImageBase>
		extends SelectAlgorithmImagePanel implements ProcessInput , ImageCorruptPanel.Listener
{

	static int maxFeatures = 400;
	static int maxScaleFeatures = maxFeatures/3;
	
	public double[] scales = new double[]{1,1.5,2,3,4,6,8,12};
	int radius = 2;
	float thresh = 1;
	T grayImage;
	T corruptImage;
	Class<T> imageType;
	boolean processImage = false;
	BufferedImage input;
	BufferedImage workImage;
	FancyInterestPointRender render = new FancyInterestPointRender();

	ImagePanel panel;
	ImageCorruptPanel corruptPanel;

	public DetectFeaturePointApp( Class<T> imageType , Class<D> derivType ) {
		super(1);
		this.imageType = imageType;

		GeneralFeatureDetector<T,D> alg;

		alg = FactoryCornerDetector.createHarris(radius,thresh,maxFeatures,derivType);
		addAlgorithm(0, "Harris",FactoryInterestPoint.fromCorner(alg,imageType,derivType));
		alg = FactoryCornerDetector.createKlt(radius,thresh,maxFeatures,derivType);
		addAlgorithm(0, "KLT", FactoryInterestPoint.fromCorner(alg,imageType,derivType));
		alg = FactoryCornerDetector.createFast(radius,10,maxFeatures,imageType);
		addAlgorithm(0, "Fast", FactoryInterestPoint.fromCorner(alg,imageType,derivType));
		alg = FactoryCornerDetector.createKitRos(radius,thresh,maxFeatures,derivType);
		addAlgorithm(0, "KitRos",FactoryInterestPoint.fromCorner(alg,imageType,derivType));
		alg = FactoryCornerDetector.createMedian(radius,thresh,maxFeatures,imageType);
		addAlgorithm(0, "Median",FactoryInterestPoint.fromCorner(alg,imageType,derivType));
		alg = FactoryBlobDetector.createLaplace(radius,thresh,maxFeatures,derivType, HessianBlobIntensity.Type.DETERMINANT);
		addAlgorithm(0, "Hessian",FactoryInterestPoint.fromCorner(alg,imageType,derivType));
		alg = FactoryBlobDetector.createLaplace(radius,thresh,maxFeatures,derivType, HessianBlobIntensity.Type.TRACE);
		addAlgorithm(0, "Laplace",FactoryInterestPoint.fromCorner(alg,imageType,derivType));

		FeatureLaplaceScaleSpace<T,D> flss = FactoryInterestPointAlgs.hessianLaplace(radius,thresh,maxScaleFeatures,imageType,derivType);
		addAlgorithm(0, "Hess Lap SS",FactoryInterestPoint.fromFeatureLaplace(flss,scales,imageType));
		FeatureLaplacePyramid<T,D> flp = FactoryInterestPointAlgs.hessianLaplacePyramid(radius,thresh,maxScaleFeatures,imageType,derivType);
		addAlgorithm(0, "Hess Lap P",FactoryInterestPoint.fromFeatureLaplace(flp,scales,imageType));
<<<<<<< HEAD
		addAlgorithm(0, "FastHessian",FactoryInterestPoint.<T>fromFastHessian(thresh, maxScaleFeatures, 2, 9,4,4));
=======
		addAlgorithm(0, "FastHessian",FactoryInterestPoint.<T>fromFastHessian(1, 2, maxScaleFeatures, 2, 9,4,4));
>>>>>>> e06df756

		JPanel viewArea = new JPanel(new BorderLayout());
		corruptPanel = new ImageCorruptPanel();
		corruptPanel.setListener(this);
		panel = new ImagePanel();

		viewArea.add(corruptPanel,BorderLayout.WEST);
		viewArea.add(panel,BorderLayout.CENTER);
		setMainGUI(viewArea);
	}

	public void process( BufferedImage input ) {
		setInputImage(input);
		this.input = input;
		grayImage = ConvertBufferedImage.convertFrom(input,null,imageType);
		corruptImage = (T)grayImage._createNew(grayImage.width,grayImage.height);
		workImage = new BufferedImage(input.getWidth(),input.getHeight(),BufferedImage.TYPE_INT_BGR);
		panel.setBufferedImage(workImage);
		panel.setPreferredSize(new Dimension(workImage.getWidth(), workImage.getHeight()));
		doRefreshAll();

		SwingUtilities.invokeLater(new Runnable() {
			public void run() {
				revalidate();
				processImage = true;
			}});
	}

	@Override
	public void refreshAll(Object[] cookies) {
		setActiveAlgorithm(0,null,cookies[0]);
	}

	@Override
	public synchronized void setActiveAlgorithm(int indexFamily, String name, Object cookie) {
		if( input == null )
			return;

		// corrupt the input image
		corruptPanel.corruptImage(grayImage,corruptImage);

		final InterestPointDetector<T> det = (InterestPointDetector<T>)cookie;
		det.detect(corruptImage);

		render.reset();
		if( det.hasScale() ) {
			for( int i = 0; i < det.getNumberOfFeatures(); i++ ) {
				Point2D_F64 p = det.getLocation(i);
				int radius = (int)Math.ceil(det.getScale(i)*2.5);
				render.addCircle((int)p.x,(int)p.y,radius);
			}
		} else {
			for( int i = 0; i < det.getNumberOfFeatures(); i++ ) {
				Point2D_F64 p = det.getLocation(i);
				render.addPoint((int)p.x,(int)p.y,3,Color.RED);
			}
		}

		SwingUtilities.invokeLater(new Runnable() {
			public void run() {
				ConvertBufferedImage.convertTo(corruptImage, workImage);
				Graphics2D g2 = workImage.createGraphics();
//		g2.drawImage(input,0,0,grayImage.width,grayImage.height,null);
				g2.setStroke(new BasicStroke(2));
				render.draw(g2);
				panel.repaint();
			}
		});
	}

	@Override
	public void changeImage(String name, int index) {
		ImageListManager manager = getInputManager();

		BufferedImage image = manager.loadImage(index);
		if( image != null ) {
			process(image);
		}
	}

	@Override
	public boolean getHasProcessedImage() {
		return processImage;
	}

	public static void main( String args[] ) {
		DetectFeaturePointApp app = new DetectFeaturePointApp(ImageFloat32.class,ImageFloat32.class);

		ImageListManager manager = new ImageListManager();
		manager.add("shapes","data/shapes01.png");
		manager.add("sunflowers","data/sunflowers.png");
		manager.add("beach","data/scale/beach02.jpg");

		app.setInputManager(manager);

		// wait for it to process one image so that the size isn't all screwed up
		while( !app.getHasProcessedImage() ) {
			Thread.yield();
		}

		ShowImages.showWindow(app,"Point Feature");

		System.out.println("Done");
	}

	@Override
	public synchronized void corruptImageChange() {
		doRefreshAll();
	}
}<|MERGE_RESOLUTION|>--- conflicted
+++ resolved
@@ -92,11 +92,7 @@
 		addAlgorithm(0, "Hess Lap SS",FactoryInterestPoint.fromFeatureLaplace(flss,scales,imageType));
 		FeatureLaplacePyramid<T,D> flp = FactoryInterestPointAlgs.hessianLaplacePyramid(radius,thresh,maxScaleFeatures,imageType,derivType);
 		addAlgorithm(0, "Hess Lap P",FactoryInterestPoint.fromFeatureLaplace(flp,scales,imageType));
-<<<<<<< HEAD
-		addAlgorithm(0, "FastHessian",FactoryInterestPoint.<T>fromFastHessian(thresh, maxScaleFeatures, 2, 9,4,4));
-=======
-		addAlgorithm(0, "FastHessian",FactoryInterestPoint.<T>fromFastHessian(1, 2, maxScaleFeatures, 2, 9,4,4));
->>>>>>> e06df756
+		addAlgorithm(0, "FastHessian",FactoryInterestPoint.<T>fromFastHessian(thresh,2, maxScaleFeatures, 2, 9,4,4));
 
 		JPanel viewArea = new JPanel(new BorderLayout());
 		corruptPanel = new ImageCorruptPanel();
@@ -127,7 +123,7 @@
 
 	@Override
 	public void refreshAll(Object[] cookies) {
-		setActiveAlgorithm(0,null,cookies[0]);
+		setActiveAlgorithm(0, null, cookies[0]);
 	}
 
 	@Override
@@ -182,6 +178,11 @@
 		return processImage;
 	}
 
+	@Override
+	public synchronized void corruptImageChange() {
+		doRefreshAll();
+	}
+
 	public static void main( String args[] ) {
 		DetectFeaturePointApp app = new DetectFeaturePointApp(ImageFloat32.class,ImageFloat32.class);
 
@@ -201,9 +202,4 @@
 
 		System.out.println("Done");
 	}
-
-	@Override
-	public synchronized void corruptImageChange() {
-		doRefreshAll();
-	}
 }